/*
 * Copyright 2024-2025 NetCracker Technology Corporation
 *
 * Licensed under the Apache License, Version 2.0 (the "License");
 * you may not use this file except in compliance with the License.
 * You may obtain a copy of the License at
 *
 *     http://www.apache.org/licenses/LICENSE-2.0
 *
 * Unless required by applicable law or agreed to in writing, software
 * distributed under the License is distributed on an "AS IS" BASIS,
 * WITHOUT WARRANTIES OR CONDITIONS OF ANY KIND, either express or implied.
 * See the License for the specific language governing permissions and
 * limitations under the License.
 */

package org.qubership.integration.platform.engine.service.debugger;

import lombok.Getter;
import lombok.Setter;
import lombok.extern.slf4j.Slf4j;
import org.apache.camel.Exchange;
import org.apache.camel.NamedNode;
import org.apache.camel.Processor;
import org.apache.camel.impl.debugger.DefaultDebugger;
import org.apache.camel.model.StepDefinition;
import org.apache.camel.spi.CamelEvent.*;
import org.qubership.integration.platform.engine.camel.context.propagation.CamelExchangeContextPropagation;
import org.qubership.integration.platform.engine.configuration.ServerConfiguration;
import org.qubership.integration.platform.engine.errorhandling.ChainExecutionTimeoutException;
import org.qubership.integration.platform.engine.errorhandling.errorcode.ErrorCode;
import org.qubership.integration.platform.engine.model.ChainElementType;
import org.qubership.integration.platform.engine.model.Session;
import org.qubership.integration.platform.engine.model.SessionElementProperty;
import org.qubership.integration.platform.engine.model.constants.CamelConstants;
import org.qubership.integration.platform.engine.model.constants.CamelConstants.ChainProperties;
import org.qubership.integration.platform.engine.model.constants.CamelConstants.Headers;
import org.qubership.integration.platform.engine.model.constants.CamelNames;
import org.qubership.integration.platform.engine.model.deployment.properties.CamelDebuggerProperties;
import org.qubership.integration.platform.engine.model.logging.LogLoggingLevel;
import org.qubership.integration.platform.engine.model.logging.SessionsLoggingLevel;
import org.qubership.integration.platform.engine.model.sessionsreporting.EventSourceType;
import org.qubership.integration.platform.engine.persistence.shared.entity.Checkpoint;
import org.qubership.integration.platform.engine.persistence.shared.entity.SessionInfo;
import org.qubership.integration.platform.engine.service.CheckpointSessionService;
import org.qubership.integration.platform.engine.service.ExecutionStatus;
import org.qubership.integration.platform.engine.service.VariablesService;
import org.qubership.integration.platform.engine.service.debugger.kafkareporting.SessionsKafkaReportingService;
import org.qubership.integration.platform.engine.service.debugger.logging.ChainLogger;
import org.qubership.integration.platform.engine.service.debugger.metrics.MetricsService;
import org.qubership.integration.platform.engine.service.debugger.sessions.SessionsService;
import org.qubership.integration.platform.engine.service.debugger.tracing.TracingService;
import org.qubership.integration.platform.engine.service.debugger.util.DebuggerUtils;
import org.qubership.integration.platform.engine.service.debugger.util.PayloadExtractor;
import org.qubership.integration.platform.engine.util.IdentifierUtils;
<<<<<<< HEAD
import lombok.Getter;
import lombok.Setter;
import lombok.extern.slf4j.Slf4j;
import org.apache.camel.Exchange;
import org.apache.camel.NamedNode;
import org.apache.camel.Processor;
import org.apache.camel.impl.debugger.DefaultDebugger;
import org.apache.camel.model.StepDefinition;
import org.apache.camel.spi.CamelEvent.*;
import org.apache.hc.core5.http.HttpHeaders;
import org.qubership.integration.platform.engine.model.constants.CamelConstants;
import org.qubership.integration.platform.engine.model.constants.CamelConstants.ChainProperties;
=======
>>>>>>> 0be65c2a
import org.springframework.beans.factory.annotation.Autowired;
import org.springframework.beans.factory.config.ConfigurableBeanFactory;
import org.springframework.context.annotation.Scope;
import org.springframework.stereotype.Component;

import java.sql.Timestamp;
import java.time.LocalDateTime;
import java.util.*;
import java.util.concurrent.ConcurrentHashMap;
import javax.annotation.Nullable;

import static org.qubership.integration.platform.engine.model.constants.CamelConstants.Properties.SERVICE_CALL_RETRY_COUNT;
import static org.qubership.integration.platform.engine.model.constants.CamelConstants.Properties.SERVICE_CALL_RETRY_DELAY;
import static org.qubership.integration.platform.engine.util.CheckpointUtils.*;
import static java.util.Objects.nonNull;

@Slf4j
@Component
@Scope(ConfigurableBeanFactory.SCOPE_PROTOTYPE)
public class CamelDebugger extends DefaultDebugger {

    private final ServerConfiguration serverConfiguration;
    private final TracingService tracingService;
    private final CheckpointSessionService checkpointSessionService;
    private final MetricsService metricsService;
    private final ChainLogger chainLogger;
    private final Optional<SessionsKafkaReportingService> sessionsKafkaReportingService;
    private final SessionsService sessionsService;
    private final PayloadExtractor payloadExtractor;
    private final VariablesService variablesService;
    private final CamelDebuggerPropertiesService propertiesService;
    private final Optional<CamelExchangeContextPropagation> exchangeContextPropagation;
    @Setter
    @Getter
    private String deploymentId;

    @Autowired
    public CamelDebugger(ServerConfiguration serverConfiguration,
        TracingService tracingService,
        CheckpointSessionService checkpointSessionService,
        MetricsService metricsService,
        ChainLogger chainLogger,
        Optional<SessionsKafkaReportingService> sessionsKafkaReportingService,
        SessionsService sessionsService,
        PayloadExtractor payloadExtractor,
        VariablesService variablesService,
        CamelDebuggerPropertiesService propertiesService,
        Optional<CamelExchangeContextPropagation> exchangeContextPropagation
    ) {
        this.serverConfiguration = serverConfiguration;
        this.tracingService = tracingService;
        this.checkpointSessionService = checkpointSessionService;
        this.metricsService = metricsService;
        this.chainLogger = chainLogger;
        this.sessionsKafkaReportingService = sessionsKafkaReportingService;
        this.sessionsService = sessionsService;
        this.payloadExtractor = payloadExtractor;
        this.variablesService = variablesService;
        this.propertiesService = propertiesService;
        this.exchangeContextPropagation = exchangeContextPropagation;
    }

    @Override
    public boolean onEvent(Exchange exchange, ExchangeEvent event) {
        CamelDebuggerProperties dbgProperties = getRelatedProperties(exchange);

        switch (event) {
            case ExchangeCreatedEvent ev -> exchangeCreated(exchange, dbgProperties);
            case StepStartedEvent ev -> stepStarted(exchange, (StepEvent) event, dbgProperties);
            case StepCompletedEvent ev -> stepFinished(exchange, (StepEvent) event, dbgProperties, false);
            case StepFailedEvent ev -> stepFinished(exchange, (StepEvent) event, dbgProperties, true);
            case ExchangeCompletedEvent ev -> exchangeFinished(exchange);
            case ExchangeFailedEvent ev -> exchangeFinished(exchange);
            default -> { }
        }

        return super.onEvent(exchange, event);
    }

    @Override
    @SuppressWarnings("checkstyle:FallThrough")
    public boolean beforeProcess(Exchange exchange, Processor processor, NamedNode definition) {
        CamelDebuggerProperties dbgProperties = getRelatedProperties(exchange);

        initOrActivatePropagatedContext(exchange);

        SessionsLoggingLevel sessionLevel = dbgProperties.getRuntimeProperties(exchange)
            .calculateSessionLevel(exchange);
        LogLoggingLevel logLoggingLevel = dbgProperties.getRuntimeProperties(exchange)
            .getLogLoggingLevel();

        String sessionId = exchange.getProperty(CamelConstants.Properties.SESSION_ID).toString();
        String nodeId = definition.getId();
        boolean sessionShouldBeLogged = exchange.getProperty(
            CamelConstants.Properties.SESSION_SHOULD_BE_LOGGED,
            Boolean.class);

        setLoggerContext(exchange, dbgProperties, nodeId);

        if (exchange.getProperty(CamelConstants.Properties.ELEMENT_EXECUTION_MAP) == null) {
            exchange.setProperty(CamelConstants.Properties.ELEMENT_EXECUTION_MAP, new ConcurrentHashMap<>());
        }

        if (CamelConstants.CUSTOM_STEP_ID_PATTERN.matcher(nodeId).matches()) {
            String stepName = DebuggerUtils.getStepNameFormatted(nodeId);
            String elementId = DebuggerUtils.getStepChainElementId(nodeId);
            ChainElementType elementType = ChainElementType.fromString(
                    dbgProperties.getElementProperty(elementId).get(ChainProperties.ELEMENT_TYPE));
            logBeforeStepStarted(exchange, dbgProperties, stepName, elementId, elementType);
            handleElementBeforeProcess(exchange, dbgProperties, elementId, elementType);
        }

        if (IdentifierUtils.isValidUUID(nodeId)) {
            if (tracingService.isTracingEnabled() && dbgProperties.containsElementProperty(
                nodeId)) {
                tracingService.addElementTracingTags(exchange, nodeId, dbgProperties);
            }

            ChainElementType chainElementType = ChainElementType.fromString(
                dbgProperties.getElementProperty(nodeId).get(ChainProperties.ELEMENT_TYPE));

            Map<String, String> headersForLogging = Collections.emptyMap();
            Map<String, SessionElementProperty> exchangePropertiesForLogging = Collections.emptyMap();
            String bodyForLogging = null;

            boolean isElementForSessionsLevel = ChainElementType.isElementForInfoSessionsLevel(
                    chainElementType);

            if ((sessionShouldBeLogged && SessionsLoggingLevel.hasPayload(sessionLevel, isElementForSessionsLevel))
                    || logLoggingLevel.isInfoLevel()) {
                headersForLogging = payloadExtractor.extractHeadersForLogging(exchange,
                        dbgProperties.getMaskedFields(),
                        dbgProperties.getRuntimeProperties(exchange)
                                .isMaskingEnabled());
                bodyForLogging = payloadExtractor.extractBodyForLogging(exchange,
                        dbgProperties.getMaskedFields(),
                        dbgProperties.getRuntimeProperties(exchange)
                                .isMaskingEnabled());
                exchangePropertiesForLogging = payloadExtractor.extractExchangePropertiesForLogging(
                        exchange, dbgProperties.getMaskedFields(),
                        dbgProperties.getRuntimeProperties(exchange)
                                .isMaskingEnabled());
            }

            if (!(definition instanceof StepDefinition)) { // not step

                String sessionElementId = UUID.randomUUID().toString();
                switch (sessionLevel) {
                    case ERROR:
                        putElementToSingleElCache(exchange, dbgProperties, sessionId,
                            sessionElementId, nodeId,
                            bodyForLogging, headersForLogging, exchangePropertiesForLogging);
                        break;
                    case INFO:
                        putElementToSingleElCache(exchange, dbgProperties, sessionId,
                            sessionElementId, nodeId,
                            bodyForLogging, headersForLogging, exchangePropertiesForLogging);
                        if (!isElementForSessionsLevel) {
                            break;
                        }
                    case DEBUG:
                        if (sessionShouldBeLogged) {
                            sessionsService.logSessionElementBefore(
                                exchange,
                                dbgProperties, sessionId,
                                sessionElementId, nodeId,
                                bodyForLogging, headersForLogging,
                                payloadExtractor.extractContextForLogging(
                                    dbgProperties.getMaskedFields(),
                                    dbgProperties.getRuntimeProperties(exchange)
                                        .isMaskingEnabled()),
                                exchangePropertiesForLogging);
                        }
                        break;
                    default:
                        break;
                }
            }

            try {
                chainLogger.logBeforeProcess(
                    exchange,
                    dbgProperties, bodyForLogging, headersForLogging, exchangePropertiesForLogging,
                    nodeId
                );
            } catch (Exception e) {
                log.warn("Failed to log before process", e);
            }
        }

        return super.beforeProcess(exchange, processor, definition);
    }

    @Override
    @SuppressWarnings("checkstyle:FallThrough")
    public boolean afterProcess(Exchange exchange, Processor processor, NamedNode definition,
        long timeTaken) {
        CamelDebuggerProperties dbgProperties = getRelatedProperties(exchange);

        checkExecutionTimeout(exchange);

        initOrActivatePropagatedContext(exchange);

        SessionsLoggingLevel actualSessionLevel = dbgProperties.getRuntimeProperties(exchange)
            .calculateSessionLevel(exchange);
        LogLoggingLevel logLoggingLevel = dbgProperties.getRuntimeProperties(exchange)
            .getLogLoggingLevel();

        String nodeId = definition.getId();

        setLoggerContext(exchange, dbgProperties, nodeId);

        boolean sessionShouldBeLogged = exchange.getProperty(
            CamelConstants.Properties.SESSION_SHOULD_BE_LOGGED,
            Boolean.class);

        if (IdentifierUtils.isValidUUID(nodeId)) {
            Map<String, String> elementProperties = dbgProperties.getElementProperty(nodeId);
            ChainElementType chainElementType = ChainElementType.fromString(
                elementProperties.get(ChainProperties.ELEMENT_TYPE));

            Map<String, String> headersForLogging = Collections.emptyMap();
            Map<String, SessionElementProperty> exchangePropertiesForLogging = Collections.emptyMap();
            String bodyForLogging = null;

            boolean isElementForSessionsLevel = ChainElementType.isElementForInfoSessionsLevel(
                chainElementType);

            setFailedElementId(exchange, elementProperties);

            if ((sessionShouldBeLogged && SessionsLoggingLevel.hasPayload(actualSessionLevel, isElementForSessionsLevel))
                    || logLoggingLevel.isInfoLevel()
                    || DebuggerUtils.isFailedOperation(exchange)) {
                headersForLogging = payloadExtractor.extractHeadersForLogging(exchange,
                    dbgProperties.getMaskedFields(), dbgProperties.getRuntimeProperties(exchange)
                        .isMaskingEnabled());
                bodyForLogging = payloadExtractor.extractBodyForLogging(exchange,
                    dbgProperties.getMaskedFields(), dbgProperties.getRuntimeProperties(exchange)
                        .isMaskingEnabled());
                exchangePropertiesForLogging = payloadExtractor.extractExchangePropertiesForLogging(
                    exchange, dbgProperties.getMaskedFields(),
                    dbgProperties.getRuntimeProperties(exchange)
                        .isMaskingEnabled());
            }

            switch (actualSessionLevel) {
                case INFO:
                    if (!isElementForSessionsLevel) {
                        break;
                    }
                case DEBUG:
                    if (sessionShouldBeLogged) {
                        String sessionId = exchange.getProperty(CamelConstants.Properties.SESSION_ID)
                            .toString();
                        String splitIdChain = (String) exchange.getProperty(
                            CamelConstants.Properties.SPLIT_ID_CHAIN);
                        String sessionElementId = ((Map<String, String>) exchange.getProperty(
                                CamelConstants.Properties.ELEMENT_EXECUTION_MAP)).get(DebuggerUtils.getNodeIdForExecutionMap(nodeId, splitIdChain));
                        if (sessionElementId == null) {
                            sessionElementId = ((Map<String, String>) exchange.getProperty(
                                CamelConstants.Properties.ELEMENT_EXECUTION_MAP)).get(nodeId);
                        }
                        sessionsService.logSessionElementAfter(
                            exchange,
                            null,
                            sessionId,
                            sessionElementId,
                            bodyForLogging, headersForLogging,
                            payloadExtractor.extractContextForLogging(
                                dbgProperties.getMaskedFields(),
                                dbgProperties.getRuntimeProperties(exchange)
                                    .isMaskingEnabled()),
                            exchangePropertiesForLogging);
                    }
                    break;
                default:
                    break;
            }

            try {
                chainLogger.logAfterProcess(
                    exchange, dbgProperties, bodyForLogging, headersForLogging,
                    exchangePropertiesForLogging, nodeId,
                    timeTaken
                );
            } catch (Exception e) {
                log.warn("Failed to log after process", e);
            }
        }

        return super.afterProcess(exchange, processor, definition, timeTaken);
    }

    private void exchangeCreated(Exchange exchange, CamelDebuggerProperties dbgProperties) {
        initOrActivatePropagatedContext(exchange);

        DebuggerUtils.initInternalExchangeVariables(exchange);
        variablesService.injectVariablesToExchangeProperties(exchange.getProperties());
        exchangeStarted(exchange, dbgProperties);

        if (tracingService.isTracingEnabled()) {
            // tracing context doesn't present at this point,
            // only store custom tags to camel property
            tracingService.addChainTracingTags(exchange, dbgProperties);
        }
    }

    private void exchangeStarted(Exchange exchange, CamelDebuggerProperties dbgProperties) {
        String sessionId = exchange.getProperty(CamelConstants.Properties.SESSION_ID, String.class);

        if (sessionId == null) {
            sessionId = UUID.randomUUID().toString();
            String started = LocalDateTime.now().toString();
            Long startedMillis = System.currentTimeMillis();

            exchange.setProperty(CamelConstants.Properties.SESSION_ID, sessionId);
            exchange.setProperty(CamelConstants.Properties.SESSION_SHOULD_BE_LOGGED,
                sessionsService.sessionShouldBeLogged());
            exchange.setProperty(CamelConstants.Properties.START_TIME, started);
            exchange.setProperty(CamelConstants.Properties.START_TIME_MS, startedMillis);
            exchange.getProperty(CamelConstants.Properties.EXCHANGES, ConcurrentHashMap.class)
                .put(sessionId, new ConcurrentHashMap<String, Exchange>());

            String parentSessionId = null;

            CheckpointInfo checkpointInfo = extractTriggeredCheckpointInfo(
                exchange);

            if (checkpointInfo != null) {
                Optional<Checkpoint> checkpoint = Optional.ofNullable(
                        checkpointSessionService.findCheckpoint(
                                checkpointInfo.sessionId(), checkpointInfo.chainId(),
                                checkpointInfo.checkpointElementId()));
                parentSessionId = checkpoint.map(Checkpoint::getSession).map(SessionInfo::getId)
                        .orElse(null);
            }

            Session session = sessionsService.startSession(exchange, dbgProperties, sessionId,
                parentSessionId, started,
                getCurrentDomain(), getCurrentEngineAddress()
            );

            if (dbgProperties.getDeploymentInfo().isContainsCheckpointElements()) {
                checkpointSessionService.saveSession(new SessionInfo(session));
            }

            String originalSessionId = checkpointSessionService.findOriginalSessionInfo(
                    parentSessionId)
                .map(SessionInfo::getId).orElse(parentSessionId);
            setSessionProperties(exchange, parentSessionId, originalSessionId);
            if (dbgProperties.getRuntimeProperties(exchange).isDptEventsEnabled()
                && sessionsKafkaReportingService.isPresent()) {
                sessionsKafkaReportingService.get().addToQueue(exchange, dbgProperties, sessionId, originalSessionId, parentSessionId,
                    EventSourceType.SESSION_STARTED);
            }

            exchange.setProperty(CamelConstants.Properties.THREAD_SESSION_STATUSES, new HashMap<Long, ExecutionStatus>());
        }
        Map<String, Exchange> exchanges = (Map<String, Exchange>) exchange.getProperty(
            CamelConstants.Properties.EXCHANGES, Map.class).get(sessionId);
        if (exchanges != null) {
            exchanges.put(exchange.getExchangeId(), exchange);
        }

        // Duplicating SET_FULL_SESSION_LOGGING_LEVEL_HTTP_HEADER value to corresponding property.
        exchange.setProperty(CamelConstants.Properties.TRACE_ME,
            Boolean.valueOf(exchange.getMessage().getHeader(
                Headers.TRACE_ME, "", String.class)));
    }

    private void exchangeFinished(Exchange exchange) {
        String sessionId = exchange.getProperty(CamelConstants.Properties.SESSION_ID).toString();
        Map<String, Exchange> exchanges = (Map<String, Exchange>) exchange.getProperty(
            CamelConstants.Properties.EXCHANGES, Map.class).get(sessionId);
        if (exchanges != null) {
            exchanges.remove(exchange.getExchangeId());
        }

        log.debug("Exchange finished in thread '{}'", Thread.currentThread().getName());
    }

    @SuppressWarnings("checkstyle:FallThrough")
    private void stepStarted(Exchange exchange,
        StepEvent event,
        CamelDebuggerProperties dbgProperties) {
        String sessionId = exchange.getProperty(CamelConstants.Properties.SESSION_ID).toString();
        String fullStepId = event.getStepId();
        String stepId = DebuggerUtils.getNodeIdFormatted(fullStepId);
        String stepName = DebuggerUtils.getStepNameFormatted(fullStepId);
        String stepChainElementId = DebuggerUtils.getStepChainElementId(fullStepId);

        String sessionElementId = UUID.randomUUID().toString();
        ChainElementType elementType = ChainElementType.fromString(
            dbgProperties.getElementProperty(stepId).get(
                ChainProperties.ELEMENT_TYPE));
        boolean sessionShouldBeLogged = exchange.getProperty(
            CamelConstants.Properties.SESSION_SHOULD_BE_LOGGED,
            Boolean.class);

        metricsService.processElementStartMetrics(exchange, dbgProperties, stepId, stepName, elementType);

        switch (dbgProperties.getRuntimeProperties(exchange).calculateSessionLevel(exchange)) {
            case ERROR:
                sessionsService.putStepElementToSingleElCache(exchange, dbgProperties, sessionId,
                    sessionElementId, stepName, stepChainElementId);
                break;
            case INFO:
                if (!ChainElementType.isElementForInfoSessionsLevel(elementType)) {
                    break;
                }
            case DEBUG:
                if (sessionShouldBeLogged) {
                    sessionsService.logSessionStepElementBefore(exchange, dbgProperties, sessionId,
                        sessionElementId, stepName, stepChainElementId);

                    String executionStepId = stepName;
                    if (ChainElementType.isWrappedInStepElement(elementType)) {
                        executionStepId = DebuggerUtils.getNodeIdForExecutionMap(
                                executionStepId,
                                (String) exchange.getProperty(
                                    CamelConstants.Properties.SPLIT_ID_CHAIN)
                        );
                    }
                    ((Map<String, String>) exchange.getProperty(
                        CamelConstants.Properties.ELEMENT_EXECUTION_MAP)).put(executionStepId, sessionElementId);
                }
                break;
            default:
                break;
        }

        exchange.getProperty(CamelConstants.Properties.STEPS, Deque.class).push(sessionElementId);
    }

    @SuppressWarnings("checkstyle:FallThrough")
    private void stepFinished(Exchange exchange, StepEvent event,
        CamelDebuggerProperties dbgProperties, boolean failed) {
        String sessionId = exchange.getProperty(CamelConstants.Properties.SESSION_ID).toString();
        String fullStepId = event.getStepId();
        String stepId = DebuggerUtils.getNodeIdFormatted(fullStepId);
        String stepName = DebuggerUtils.getStepNameFormatted(fullStepId);
        ChainElementType elementType = ChainElementType.fromString(
            dbgProperties.getElementProperty(stepId).get(
                ChainProperties.ELEMENT_TYPE));
        boolean sessionShouldBeLogged = exchange.getProperty(
            CamelConstants.Properties.SESSION_SHOULD_BE_LOGGED,
            Boolean.class);

        metricsService.processElementFinishMetrics(exchange, dbgProperties, stepId, stepName,
            elementType,
            failed);

        setFailedElementId(exchange, dbgProperties.getElementProperty(stepId));

        setLoggerContext(exchange, dbgProperties, stepId);
        logAfterStepFinished(exchange, dbgProperties, stepName, stepId, elementType);

        switch (dbgProperties.getRuntimeProperties(exchange).calculateSessionLevel(exchange)) {
            case INFO:
                if (!ChainElementType.isElementForInfoSessionsLevel(elementType)) {
                    break;
                }
            case DEBUG:
                if (sessionShouldBeLogged) {
                    String sessionElementId = ((Deque<String>) exchange.getProperty(
                        CamelConstants.Properties.STEPS)).pop();
                    if (failed) {
                        DebuggerUtils.removeStepPropertyFromAllExchanges(exchange,
                            sessionElementId);
                    }
                    sessionsService.logSessionElementAfter(exchange, null, sessionId, sessionElementId,
                        dbgProperties.getMaskedFields(),
                        dbgProperties.getRuntimeProperties(exchange)
                            .isMaskingEnabled());
                }
                break;
            default:
                break;
        }

        // detect checkpoint context saver
        if (!failed && dbgProperties.getRuntimeProperties(exchange).isDptEventsEnabled()
                && elementType == ChainElementType.CHECKPOINT
                && !exchange.getProperty(CamelConstants.Properties.CHECKPOINT_IS_TRIGGER_STEP, false, Boolean.class)
                && sessionsKafkaReportingService.isPresent()
        ) {
            String parentSessionId = exchange.getProperty(
                CamelConstants.Properties.CHECKPOINT_INTERNAL_PARENT_SESSION_ID, String.class);
            String originalSessionId = exchange.getProperty(
                CamelConstants.Properties.CHECKPOINT_INTERNAL_ORIGINAL_SESSION_ID, String.class);
            sessionsKafkaReportingService.get().addToQueue(exchange, dbgProperties, sessionId, originalSessionId, parentSessionId,
                EventSourceType.SESSION_CHECKPOINT_PASSED);
        }
    }

    private void logBeforeStepStarted(
            Exchange exchange,
            CamelDebuggerProperties dbgProperties,
            String stepName,
            String elementId,
            ChainElementType elementType
    ) {
        LogLoggingLevel logLoggingLevel = dbgProperties.getRuntimeProperties(exchange).getLogLoggingLevel();
        switch (elementType) {
            case SERVICE_CALL:
                if (CamelNames.REQUEST_ATTEMPT_STEP_PREFIX.equals(stepName)) {
                    if (logLoggingLevel.isInfoLevel()) {
                        setRetryParameters(exchange, dbgProperties, elementId);
                        chainLogger.logRequestAttempt(exchange, dbgProperties, elementId);
                    }
                } else if (CamelNames.REQUEST_PREFIX.equals(stepName)) {
                    if (logLoggingLevel.isInfoLevel()) {
                        Map<String, String> headersForLogging =
                                payloadExtractor.extractHeadersForLogging(exchange,
                                        dbgProperties.getMaskedFields(),
                                        dbgProperties.getRuntimeProperties(exchange)
                                                .isMaskingEnabled());
                        String bodyForLogging = (String) DebuggerUtils.chooseLogPayload(exchange,
                                payloadExtractor.extractBodyForLogging(exchange,
                                        dbgProperties.getMaskedFields(),
                                        dbgProperties.getRuntimeProperties(exchange)
                                                .isMaskingEnabled()),
                                dbgProperties);
                        Map<String, SessionElementProperty> exchangePropertiesForLogging =
                                payloadExtractor.extractExchangePropertiesForLogging(exchange,
                                        dbgProperties.getMaskedFields(),
                                        dbgProperties.getRuntimeProperties(exchange)
                                                .isMaskingEnabled());

                        chainLogger.logRequest(exchange, bodyForLogging, headersForLogging, exchangePropertiesForLogging,
                            dbgProperties.getElementProperty(elementId).get(
                                ChainProperties.EXTERNAL_SERVICE_NAME),
                            dbgProperties.getElementProperty(elementId).get(
                                ChainProperties.EXTERNAL_SERVICE_ENV_NAME));
                    }
                }
                break;
            default:
                break;
        }
    }

    private void handleElementBeforeProcess(Exchange exchange, CamelDebuggerProperties dbgProperties,
                                            String elementId, ChainElementType elementType) {
        switch (elementType) {
            case SERVICE_CALL:
                Map<String, String> elementProperties = dbgProperties.getElementProperty(elementId);
                exchange.setProperty(ChainProperties.EXTERNAL_SERVICE_NAME_PROP, elementProperties.get(
                    ChainProperties.EXTERNAL_SERVICE_NAME));
                exchange.setProperty(ChainProperties.EXTERNAL_SERVICE_ENV_NAME_PROP, elementProperties.get(
                    ChainProperties.EXTERNAL_SERVICE_ENV_NAME));
                break;
            default:
                break;
        }
    }

    public void logAfterStepFinished(
            Exchange exchange,
            CamelDebuggerProperties dbgProperties,
            String stepName,
            String elementId,
            ChainElementType elementType
    ) {
        LogLoggingLevel logLoggingLevel = dbgProperties.getRuntimeProperties(exchange).getLogLoggingLevel();
        switch (elementType) {
            case SERVICE_CALL:
                if (CamelNames.REQUEST_ATTEMPT_STEP_PREFIX.equals(stepName)) {
                    if (logLoggingLevel.isWarnLevel()) {
                        setRetryParameters(exchange, dbgProperties, elementId);
                        chainLogger.logRetryRequestAttempt(exchange, dbgProperties, elementId);
                    }
                }
                break;
            default:
                break;
        }
    }

    public void finishCheckpointSession(Exchange exchange,
        CamelDebuggerProperties dbgProperties, String sessionId,
        ExecutionStatus executionStatus, long duration
    ) {
        SessionInfo checkpointSession = checkpointSessionService.findSession(sessionId);
        if (checkpointSession != null) {
            if (executionStatus == ExecutionStatus.COMPLETED_WITH_ERRORS) {
                checkpointSession.setExecutionStatus(executionStatus);
                checkpointSession.setFinished(Timestamp.from(new Date().toInstant()));
                checkpointSession.setDuration(duration);
                checkpointSessionService.saveSession(checkpointSession);

                setLoggerContext(exchange, dbgProperties, null);

                chainLogger.warn(
                    "Chain session completed with errors. You can retry the session with "
                        + "checkpoint elements");
            } else {
                try {
                    boolean isRootSession =
                        exchange.getProperty(
                            CamelConstants.Properties.CHECKPOINT_INTERNAL_PARENT_SESSION_ID,
                            String.class) == null;
                    checkpointSessionService.removeAllRelatedCheckpoints(checkpointSession.getId(),
                        isRootSession);
                } catch (Exception e) {
                    log.error("Failed to run checkpoint cleanup", e);
                }
            }
        }
    }

    private void initOrActivatePropagatedContext(Exchange exchange) {
        final Map<String, Object> contextSnapshot = (Map<String, Object>) exchange.getProperty(
            CamelConstants.Properties.REQUEST_CONTEXT_PROPAGATION_SNAPSHOT);
        Map<String, Object> exchangeHeaders = exchange.getMessage().getHeaders();

        long currentThreadId = Thread.currentThread().getId();
        if (contextSnapshot != null) {
            // restore context for new threads and remember thread id with initialized context
            Set<Long> contextInitMarkers = getContextInitMarkers(exchange);
            if (!contextInitMarkers.contains(currentThreadId)) {
                log.debug("Detected new thread '{}' with empty context",
                    Thread.currentThread().getName());
                exchangeContextPropagation.ifPresent(bean -> bean.activateContextSnapshot(contextSnapshot));
                contextInitMarkers.add(currentThreadId);
            }
        } else {
            // initial exchange created
            exchangeContextPropagation.ifPresent(bean -> bean.initRequestContext(exchangeHeaders));
            getContextInitMarkers(exchange).add(currentThreadId);
            log.debug("New exchange created in thread '{}'", Thread.currentThread().getName());
<<<<<<< HEAD
            exchangeContextPropagation.ifPresent(bean -> {
                Object authorization = exchangeHeaders.get(HttpHeaders.AUTHORIZATION);
                bean.removeContextHeaders(exchangeHeaders);
                if (nonNull(authorization)) {
                    exchangeHeaders.put(HttpHeaders.AUTHORIZATION, authorization);
                }
            });
            Map<String, Object> snapshot = exchangeContextPropagation.isPresent() ?
                exchangeContextPropagation.get().createContextSnapshot() : Collections.emptyMap();
=======
            exchangeContextPropagation.ifPresent(bean -> bean.removeContextHeaders(exchangeHeaders));
            Map<String, Object> snapshot = exchangeContextPropagation.isPresent()
                    ? exchangeContextPropagation.get().createContextSnapshot()
                    : Collections.emptyMap();
>>>>>>> 0be65c2a
            exchange.setProperty(CamelConstants.Properties.REQUEST_CONTEXT_PROPAGATION_SNAPSHOT, snapshot);
        }
    }

    private Set<Long> getContextInitMarkers(Exchange exchange) {
        Set<Long> contextInitMarkers = exchange.getProperty(
            CamelConstants.Properties.CONTEXT_INIT_MARKERS,
            Set.class);
        if (contextInitMarkers == null) {
            HashSet<Long> newSet = new HashSet<>();
            exchange.setProperty(CamelConstants.Properties.CONTEXT_INIT_MARKERS, newSet);
            contextInitMarkers = newSet;
        }
        return contextInitMarkers;
    }

    private void putElementToSingleElCache(
        Exchange exchange, CamelDebuggerProperties dbgProperties, String sessionId,
        String sessionElementId, String nodeId,
        String bodyForLogging, Map<String, String> headersForLogging,
        Map<String, SessionElementProperty> exchangePropertiesForLogging
    ) {
        sessionsService.putElementToSingleElCache(
            exchange,
            dbgProperties, sessionId,
            sessionElementId, nodeId,
            bodyForLogging, headersForLogging,
            payloadExtractor.extractContextForLogging(dbgProperties.getMaskedFields(),
                dbgProperties.getRuntimeProperties(exchange)
                    .isMaskingEnabled()),
            exchangePropertiesForLogging);
    }

    private void setLoggerContext(Exchange exchange, CamelDebuggerProperties dbgProperties,
        @Nullable String nodeId) {
        chainLogger.setLoggerContext(exchange, dbgProperties, nodeId,
            tracingService.isTracingEnabled());
    }

    private String getCurrentDomain() {
        return serverConfiguration.getDomain();
    }

    private String getCurrentEngineAddress() {
        return serverConfiguration.getHost();
    }

    public CamelDebuggerProperties getRelatedProperties(Exchange exchange) {
        return propertiesService.getProperties(exchange, deploymentId);
    }

    public CamelDebuggerProperties getRelatedProperties() {
        return propertiesService.getActualProperties(deploymentId);
    }

    private void setFailedElementId(Exchange exchange, Map<String, String> elementProperties) {
        if (Boolean.TRUE.equals(exchange.getProperty(CamelConstants.Properties.ELEMENT_FAILED, Boolean.class))) {
            exchange.setProperty(ChainProperties.FAILED_ELEMENT_NAME, elementProperties.get(
                ChainProperties.ELEMENT_NAME));
            exchange.setProperty(
                ChainProperties.FAILED_ELEMENT_ID, elementProperties.get(ChainProperties.ELEMENT_ID));
            exchange.setProperty(CamelConstants.Properties.ELEMENT_WARNING, Boolean.FALSE);
            DebuggerUtils.setOverallWarning(exchange, false);
        } else if (DebuggerUtils.isFailedOperation(exchange)
                && exchange.getProperties().get(CamelConstants.Properties.LAST_EXCEPTION) != exchange.getException()) {
            exchange.getProperties().put(CamelConstants.Properties.LAST_EXCEPTION, exchange.getException());
            exchange.getProperties().put(CamelConstants.Properties.LAST_EXCEPTION_ERROR_CODE, ErrorCode.match(exchange.getException()));

            exchange.setProperty(ChainProperties.FAILED_ELEMENT_NAME, elementProperties.get(
                ChainProperties.ELEMENT_NAME));
            exchange.setProperty(
                ChainProperties.FAILED_ELEMENT_ID, elementProperties.get(ChainProperties.ELEMENT_ID));
            exchange.setProperty(CamelConstants.Properties.ELEMENT_WARNING, Boolean.FALSE);
            DebuggerUtils.setOverallWarning(exchange, false);
        }
    }

    private void checkExecutionTimeout(Exchange exchange) {
        long timeoutAfter = exchange.getProperty(CamelConstants.Properties.CHAIN_TIME_OUT_AFTER, 0, Long.class);
        if (timeoutAfter <= 0) {
            return;
        }
        long startTime = exchange.getProperty(CamelConstants.Properties.START_TIME_MS, Long.class);
        long duration = System.currentTimeMillis() - startTime;
        boolean isTimedOut = exchange.getProperty(CamelConstants.Properties.CHAIN_TIMED_OUT, false, Boolean.class);

        if (duration > timeoutAfter && !isTimedOut) {
            Exception exception = new ChainExecutionTimeoutException("Chain execution timed out after " + duration
                    + " ms. Desired limit is " + timeoutAfter + " ms.");
            exchange.setProperty(CamelConstants.Properties.CHAIN_TIMED_OUT, true);
            exchange.setException(exception);
        }
    }

    private void setRetryParameters(Exchange exchange, CamelDebuggerProperties dbgProperties, String elementId) {
        try {
            Map<String, String> elementProperties = Optional.ofNullable(dbgProperties.getElementProperty(elementId)).orElse(Collections.emptyMap());
            exchange.setProperty(SERVICE_CALL_RETRY_COUNT, variablesService.injectVariables(
                    String.valueOf(elementProperties.get(SERVICE_CALL_RETRY_COUNT))));
            exchange.setProperty(SERVICE_CALL_RETRY_DELAY, variablesService.injectVariables(
                    String.valueOf(elementProperties.get(SERVICE_CALL_RETRY_DELAY))));
        } catch (Exception e) {
            log.error("Failed to set retry parameters for elementId: {}", elementId, e);
        }
    }
}<|MERGE_RESOLUTION|>--- conflicted
+++ resolved
@@ -16,15 +16,6 @@
 
 package org.qubership.integration.platform.engine.service.debugger;
 
-import lombok.Getter;
-import lombok.Setter;
-import lombok.extern.slf4j.Slf4j;
-import org.apache.camel.Exchange;
-import org.apache.camel.NamedNode;
-import org.apache.camel.Processor;
-import org.apache.camel.impl.debugger.DefaultDebugger;
-import org.apache.camel.model.StepDefinition;
-import org.apache.camel.spi.CamelEvent.*;
 import org.qubership.integration.platform.engine.camel.context.propagation.CamelExchangeContextPropagation;
 import org.qubership.integration.platform.engine.configuration.ServerConfiguration;
 import org.qubership.integration.platform.engine.errorhandling.ChainExecutionTimeoutException;
@@ -53,7 +44,6 @@
 import org.qubership.integration.platform.engine.service.debugger.util.DebuggerUtils;
 import org.qubership.integration.platform.engine.service.debugger.util.PayloadExtractor;
 import org.qubership.integration.platform.engine.util.IdentifierUtils;
-<<<<<<< HEAD
 import lombok.Getter;
 import lombok.Setter;
 import lombok.extern.slf4j.Slf4j;
@@ -64,10 +54,6 @@
 import org.apache.camel.model.StepDefinition;
 import org.apache.camel.spi.CamelEvent.*;
 import org.apache.hc.core5.http.HttpHeaders;
-import org.qubership.integration.platform.engine.model.constants.CamelConstants;
-import org.qubership.integration.platform.engine.model.constants.CamelConstants.ChainProperties;
-=======
->>>>>>> 0be65c2a
 import org.springframework.beans.factory.annotation.Autowired;
 import org.springframework.beans.factory.config.ConfigurableBeanFactory;
 import org.springframework.context.annotation.Scope;
@@ -699,7 +685,6 @@
             exchangeContextPropagation.ifPresent(bean -> bean.initRequestContext(exchangeHeaders));
             getContextInitMarkers(exchange).add(currentThreadId);
             log.debug("New exchange created in thread '{}'", Thread.currentThread().getName());
-<<<<<<< HEAD
             exchangeContextPropagation.ifPresent(bean -> {
                 Object authorization = exchangeHeaders.get(HttpHeaders.AUTHORIZATION);
                 bean.removeContextHeaders(exchangeHeaders);
@@ -709,12 +694,6 @@
             });
             Map<String, Object> snapshot = exchangeContextPropagation.isPresent() ?
                 exchangeContextPropagation.get().createContextSnapshot() : Collections.emptyMap();
-=======
-            exchangeContextPropagation.ifPresent(bean -> bean.removeContextHeaders(exchangeHeaders));
-            Map<String, Object> snapshot = exchangeContextPropagation.isPresent()
-                    ? exchangeContextPropagation.get().createContextSnapshot()
-                    : Collections.emptyMap();
->>>>>>> 0be65c2a
             exchange.setProperty(CamelConstants.Properties.REQUEST_CONTEXT_PROPAGATION_SNAPSHOT, snapshot);
         }
     }
